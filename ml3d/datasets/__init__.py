--- conflicted
+++ resolved
@@ -11,19 +11,11 @@
 from .kitti import KITTI
 from .nuscenes import NuScenes
 from .waymo import Waymo
-<<<<<<< HEAD
 from .lyft import Lyft
-=======
-
 from .samplers import SemSegRandomSampler
->>>>>>> 8abb32e5
 from . import utils
 
 __all__ = [
     'SemanticKITTI', 'S3DIS', 'Toronto3D', 'ParisLille3D', 'Semantic3D',
-<<<<<<< HEAD
-    'Custom3D', 'utils', 'KITTI', 'Waymo', 'NuScenes', 'Lyft'
-=======
-    'Custom3D', 'utils', 'KITTI', 'Waymo', 'NuScenes', 'SemSegRandomSampler'
->>>>>>> 8abb32e5
+    'Custom3D', 'utils', 'KITTI', 'Waymo', 'NuScenes', 'Lyft', 'SemSegRandomSampler'
 ]