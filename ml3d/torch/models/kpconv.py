import time
import math
import torch
import torch.nn as nn
import open3d.core as o3c
from torch.nn.parameter import Parameter
from torch.nn.init import kaiming_uniform_
from sklearn.neighbors import KDTree

from open3d.ml.contrib import subsample_batch
from open3d.ml.contrib import radius_search

# use relative import for being compatible with Open3d main repo
from .base_model import BaseModel
from ..modules.losses import filter_valid_label
from ...utils.ply import write_ply, read_ply
from ...utils import MODEL

from ...datasets.utils import (DataProcessing, trans_normalize, trans_augment,
                               trans_crop_pc, create_3D_rotations)


class KPFCNN(BaseModel):
    """
    Class defining KPFCNN
    """

    def __init__(
            self,
            name='KPFCNN',
            lbl_values=[
                0, 1, 2, 3, 4, 5, 6, 7, 8, 9, 10, 11, 12, 13, 14, 15, 16, 17,
                18, 19
            ],
            num_classes=19,  # Number of valid classes
            ignored_label_inds=[0],
            ckpt_path=None,
            batcher='ConcatBatcher',
            architecture=[
                'simple', 'resnetb', 'resnetb_strided', 'resnetb', 'resnetb',
                'resnetb_strided', 'resnetb', 'resnetb', 'resnetb_strided',
                'resnetb', 'resnetb', 'resnetb_strided', 'resnetb',
                'nearest_upsample', 'unary', 'nearest_upsample', 'unary',
                'nearest_upsample', 'unary', 'nearest_upsample', 'unary'
            ],
            in_radius=4.0,
            max_in_points=100000,
            batch_num=8,
            batch_limit=30000,
            val_batch_num=8,
            num_kernel_points=15,
            first_subsampling_dl=0.06,
            conv_radius=2.5,
            deform_radius=6.0,
            KP_extent=1.2,
            KP_influence='linear',
            aggregation_mode='sum',
            first_features_dim=128,
            in_features_dim=2,
            modulated=False,
            use_batch_norm=True,
            batch_norm_momentum=0.02,
            deform_fitting_mode='point2point',
            deform_fitting_power=1.0,
            repulse_extent=1.2,
            augment_scale_anisotropic=True,
            augment_symmetries=[True, False, False],
            augment_rotation='vertical',
            augment_scale_min=0.8,
            augment_scale_max=1.2,
            augment_noise=0.001,
            augment_color=0.8,
            in_points_dim=3,
            fixed_kernel_points='center',
            num_layers=5,
            **kwargs):

        super().__init__(name=name,
                         lbl_values=lbl_values,
                         num_classes=num_classes,
                         ignored_label_inds=ignored_label_inds,
                         ckpt_path=ckpt_path,
                         batcher=batcher,
                         architecture=architecture,
                         in_radius=in_radius,
                         max_in_points=max_in_points,
                         batch_num=batch_num,
                         batch_limit=batch_limit,
                         val_batch_num=val_batch_num,
                         num_kernel_points=num_kernel_points,
                         first_subsampling_dl=first_subsampling_dl,
                         conv_radius=conv_radius,
                         deform_radius=deform_radius,
                         KP_extent=KP_extent,
                         KP_influence=KP_influence,
                         aggregation_mode=aggregation_mode,
                         first_features_dim=first_features_dim,
                         in_features_dim=in_features_dim,
                         modulated=modulated,
                         use_batch_norm=use_batch_norm,
                         batch_norm_momentum=batch_norm_momentum,
                         deform_fitting_mode=deform_fitting_mode,
                         deform_fitting_power=deform_fitting_power,
                         repulse_extent=repulse_extent,
                         augment_scale_anisotropic=augment_scale_anisotropic,
                         augment_symmetries=augment_symmetries,
                         augment_rotation=augment_rotation,
                         augment_scale_min=augment_scale_min,
                         augment_scale_max=augment_scale_max,
                         augment_noise=augment_noise,
                         augment_color=augment_color,
                         in_points_dim=in_points_dim,
                         fixed_kernel_points=fixed_kernel_points,
                         num_layers=num_layers,
                         **kwargs)

        cfg = self.cfg

        # Current radius of convolution and feature dimension
        layer = 0
        r = cfg.first_subsampling_dl * cfg.conv_radius
        in_dim = cfg.in_features_dim
        out_dim = cfg.first_features_dim
        lbl_values = cfg.lbl_values
        ign_lbls = cfg.ignored_label_inds
        self.K = cfg.num_kernel_points
        self.C = len(lbl_values) - len(ign_lbls)

        # self.preprocess = None
        #####################
        # List Encoder blocks
        #####################

        # Save all block operations in a list of modules
        self.encoder_blocks = nn.ModuleList()
        self.encoder_skip_dims = []
        self.encoder_skips = []

        self.neighborhood_limits = []
        # Loop over consecutive blocks
        for block_i, block in enumerate(cfg.architecture):

            # Check equivariance
            if ('equivariant' in block) and (not out_dim % 3 == 0):
                raise ValueError(
                    'Equivariant block but features dimension is not a factor of 3'
                )

            # Detect change to next layer for skip connection
            if np.any([
                    tmp in block
                    for tmp in ['pool', 'strided', 'upsample', 'global']
            ]):
                self.encoder_skips.append(block_i)
                self.encoder_skip_dims.append(in_dim)

            # Detect upsampling block to stop
            if 'upsample' in block:
                break

            # Apply the good block function defining tf ops
            self.encoder_blocks.append(
                block_decider(block, r, in_dim, out_dim, layer, cfg))

            # Update dimension of input from output
            if 'simple' in block:
                in_dim = out_dim // 2
            else:
                in_dim = out_dim

            # Detect change to a subsampled layer
            if 'pool' in block or 'strided' in block:
                # Update radius and feature dimension for next layer
                layer += 1
                r *= 2
                out_dim *= 2

        #####################
        # List Decoder blocks
        #####################

        # Save all block operations in a list of modules
        self.decoder_blocks = nn.ModuleList()
        self.decoder_concats = []

        # Find first upsampling block
        start_i = 0
        for block_i, block in enumerate(cfg.architecture):
            if 'upsample' in block:
                start_i = block_i
                break

        # Loop over consecutive blocks
        for block_i, block in enumerate(cfg.architecture[start_i:]):

            # Add dimension of skip connection concat
            if block_i > 0 and 'upsample' in cfg.architecture[start_i +
                                                              block_i - 1]:
                in_dim += self.encoder_skip_dims[layer]
                self.decoder_concats.append(block_i)

            # Apply the good block function defining tf ops
            self.decoder_blocks.append(
                block_decider(block, r, in_dim, out_dim, layer, cfg))

            # Update dimension of input from output
            in_dim = out_dim
            if block_i == 0:
                out_dim = int(out_dim/2)

            # Detect change to a subsampled layer
            if 'upsample' in block:
                # Update radius and feature dimension for next layer
                layer -= 1
                r *= 0.5
                out_dim = out_dim // 2

        self.head_mlp = UnaryBlock(out_dim, int(cfg.first_features_dim/2), True, cfg.batch_norm_momentum)
        self.head_softmax = UnaryBlock(int(cfg.first_features_dim/2), self.C, False, 1, no_relu=True)

        ################
        # Network Losses
        ################

        # List of valid labels (those not ignored in loss)
        self.valid_labels = np.sort(
            [c for c in lbl_values if c not in ign_lbls])

        self.deform_fitting_mode = cfg.deform_fitting_mode
        self.deform_fitting_power = cfg.deform_fitting_power
        self.repulse_extent = cfg.repulse_extent
        self.output_loss = 0
        self.reg_loss = 0
        self.l1 = nn.L1Loss()

        return

    def forward(self, batch):

        # Get input features
        x = batch.features.clone().detach()

        # Loop over consecutive blocks
        skip_x = []
        for block_i, block_op in enumerate(self.encoder_blocks):
            if block_i in self.encoder_skips:
                skip_x.append(x)
            x = block_op(x, batch)

        for block_i, block_op in enumerate(self.decoder_blocks):
            if block_i in self.decoder_concats:
                x = torch.cat([x, skip_x.pop()], dim=1)
            x = block_op(x, batch)

        # Head of network
        x = self.head_mlp(x, batch)
        x = self.head_softmax(x, batch)

        return x

    def get_optimizer(self, cfg_pipeline):
        # Optimizer with specific learning rate for deformable KPConv
        deform_params = [v for k, v in self.named_parameters() if 'offset' in k]
        other_params = [
            v for k, v in self.named_parameters() if 'offset' not in k
        ]
        deform_lr = cfg_pipeline.learning_rate * cfg_pipeline.deform_lr_factor
        optimizer = torch.optim.SGD([{
            'params': other_params
        }, {
            'params': deform_params,
            'lr': deform_lr
        }],
                                    lr=cfg_pipeline.learning_rate,
                                    momentum=cfg_pipeline.momentum,
                                    weight_decay=cfg_pipeline.weight_decay)

        scheduler = torch.optim.lr_scheduler.ExponentialLR(
            optimizer, cfg_pipeline.scheduler_gamma)

        return optimizer, scheduler

    def get_loss(self, Loss, results, inputs, device):
        """
        Runs the loss on outputs of the model
        :param outputs: logits
        :param labels: labels
        :return: loss
        """
        cfg = self.cfg
        labels = inputs['data'].labels
        outputs = results

        # Reshape to have a minibatch size of 1
        outputs = torch.transpose(results, 0, 1).unsqueeze(0)
        labels = labels.unsqueeze(0)

        scores, labels = filter_valid_label(results, labels, cfg.num_classes,
                                            cfg.ignored_label_inds, device)

        # Cross entropy loss
        self.output_loss = Loss.weighted_CrossEntropyLoss(scores, labels)

        # Regularization of deformable offsets
        if self.deform_fitting_mode == 'point2point':
            self.reg_loss = p2p_fitting_regularizer(self)
        elif self.deform_fitting_mode == 'point2plane':
            raise ValueError('point2plane fitting mode not implemented yet.')
        else:
            raise ValueError('Unknown fitting mode: ' +
                             self.deform_fitting_mode)

        # Combined loss
        loss = self.output_loss + self.reg_loss

        return loss, labels, scores

    def preprocess(self, data, attr):
        cfg = self.cfg

        points = np.array(data['point'][:, 0:3], dtype=np.float32)

        if 'label' not in data.keys() or data['label'] is None:
            labels = np.zeros((points.shape[0],), dtype=np.int32)
        else:
            labels = np.array(data['label'], dtype=np.int32).reshape((-1,))

        if 'feat' not in data.keys() or data['feat'] is None:
            feat = None
        else:
            feat = np.array(data['feat'], dtype=np.float32)

        split = attr['split']

        data = dict()

        if (feat is None):
            sub_points, sub_labels = DataProcessing.grid_subsampling(
                points, labels=labels, grid_size=cfg.first_subsampling_dl)
            sub_feat = None
        else:
            sub_points, sub_feat, sub_labels = DataProcessing.grid_subsampling(
                points,
                features=feat,
                labels=labels,
                grid_size=cfg.first_subsampling_dl)

        search_tree = KDTree(sub_points)

        data['point'] = sub_points
        data['feat'] = sub_feat
        data['label'] = sub_labels
        data['search_tree'] = search_tree

        if split in ["test", "testing"]:
            proj_inds = np.squeeze(
                search_tree.query(points, return_distance=False))
            proj_inds = proj_inds.astype(np.int32)
            data['proj_inds'] = proj_inds

        return data

    def transform(self, data, attr):
        # Read points
        points = data['point']
        sem_labels = data['label']
        feat = data['feat']
        search_tree = data['search_tree']

        dim_points = points.shape[1]
        if feat is None:
            dim_features = dim_points
        else:
            dim_features = feat.shape[1] + dim_points

        # Initiate merged points
        merged_points = np.zeros((0, dim_points), dtype=np.float32)
        merged_labels = np.zeros((0,), dtype=np.int32)
        merged_coords = np.zeros((0, dim_features), dtype=np.float32)

        # Get center of the first frame in world coordinates
        p_origin = np.zeros((1, 4))
        p_origin[0, 3] = 1
        p0 = p_origin[:, :3]
        p0 = np.squeeze(p0)
        o_pts = None
        o_labels = None

        num_merged = 0

        data = {
            'p_list': [],
            'f_list': [],
            'l_list': [],
            'p0_list': [],
            's_list': [],
            'R_list': [],
            'r_inds_list': [],
            'r_mask_list': [],
            'val_labels_list': [],
            'cfg': self.cfg
        }

        curr_num_points = 0
        max_num_points = min(self.cfg.batch_limit, self.cfg.max_in_points)
        min_in_points = self.cfg.get('min_in_points', 3)
        min_in_points = min(min_in_points, self.cfg.max_in_points)

        while curr_num_points < min_in_points:

            new_points = points.copy()

            if attr['split'] in ['test']:
                wanted_ind = np.argmin(self.possibility)
            else:
                wanted_ind = np.random.choice(new_points.shape[0])

            # print(new_points.shape, wanted_ind, p0)
            p0 = new_points[wanted_ind]

            mask_inds = search_tree.query_radius(p0.reshape(1, -1),
                                                 r=self.cfg.in_radius)[0]

            # Shuffle points
            rand_order = np.random.permutation(mask_inds)
            curr_new_points = new_points[rand_order]
            curr_sem_labels = sem_labels[rand_order]

            # In case of validation, keep the original points in memory
            if attr['split'] in ['test']:
                selected_points = curr_new_points.copy()
                o_pts = new_points
                o_labels = sem_labels.astype(np.int32)

            curr_new_points = curr_new_points - p0
            t_normalize = self.cfg.get('t_normalize', None)
            curr_new_points, curr_feat = trans_normalize(
                curr_new_points, feat, t_normalize)

            if curr_feat is None:
                curr_new_coords = curr_new_points.copy()
            else:
                curr_new_coords = np.hstack(
                    (curr_new_points, curr_feat[rand_order, :]))

            curr_new_coords[:, 2] += p0[2]

            in_pts = curr_new_points
            in_fts = curr_new_coords
            in_lbls = curr_sem_labels

            # Number collected
            n = in_pts.shape[0]
            # Safe check
            if n < 2:
                if attr['split'] in ['test']:
                    self.possibility[wanted_ind] += 0.001
                continue

            # Randomly drop some points (augmentation process and safety for GPU memory consumption)
            residual_num_points = max_num_points - curr_num_points
            if n > residual_num_points:
                input_inds = np.random.choice(n,
                                              size=residual_num_points,
                                              replace=False)
                in_pts = in_pts[input_inds, :]
                in_fts = in_fts[input_inds, :]
                in_lbls = in_lbls[input_inds]
                rand_order = rand_order[input_inds]
                n = input_inds.shape[0]

            curr_num_points += n

            # Before augmenting, compute reprojection inds (only for validation and test)
            if attr['split'] in ['test']:
                proj_inds = np.zeros((0,))

                reproj_mask = rand_order
                dists = np.sum(np.square(
                    (o_pts[reproj_mask] - p0).astype(np.float32)),
                               axis=1)
                delta = np.square(1 - dists / (np.max(dists) + 0.001))

                self.possibility[reproj_mask] += delta

            else:
                proj_inds = np.zeros((0,))
                reproj_mask = np.zeros((0,))

            # Data augmentation
            in_pts, scale, R = self.augmentation_transform(in_pts)

            # Color augmentation
            if np.random.rand() > self.cfg.augment_color:
                in_fts[:, 3:] *= 0

            data['p_list'] += [in_pts]
            data['f_list'] += [in_fts]
            data['l_list'] += [np.squeeze(in_lbls)]
            data['p0_list'] += [p0]
            data['s_list'] += [scale]
            data['R_list'] += [R]
            data['r_inds_list'] += [proj_inds]
            data['r_mask_list'] += [reproj_mask]
            data['val_labels_list'] += [o_labels]

        return data

    def inference_begin(self, data):
        self.test_smooth = 0.98
        attr = {'split': 'test'}
        self.inference_ori_data = data
        self.inference_data = self.preprocess(data, attr)
        self.inference_proj_inds = self.inference_data['proj_inds']
        num_points = self.inference_data['search_tree'].data.shape[0]

        self.possibility = np.random.rand(num_points) * 1e-3
        self.test_probs = np.zeros(shape=[num_points, self.cfg.num_classes],
                                   dtype=np.float16)

        from ..dataloaders import ConcatBatcher
        self.batcher = ConcatBatcher(self.device)

    def inference_preprocess(self):
        attr = {'split': 'test'}
        data = self.transform(self.inference_data, attr)
        inputs = {'data': data, 'attr': attr}
        inputs = self.batcher.collate_fn([inputs])
        self.inference_input = inputs

        return inputs

    def inference_end(self, inputs, results):
        m_softmax = torch.nn.Softmax(dim=-1)
        stk_probs = m_softmax(results)
        stk_probs = results.cpu().data.numpy()

        batch = inputs['data']

        # Get probs and labels
        lengths = batch.lengths[0].cpu().numpy()

        f_inds = batch.frame_inds.cpu().numpy()
        r_inds_list = batch.reproj_inds
        r_mask_list = batch.reproj_masks
        labels_list = batch.val_labels

        i0 = 0
        for b_i, length in enumerate(lengths):
            # Get prediction
            probs = stk_probs[i0:i0 + length]
            proj_inds = r_inds_list[b_i]
            proj_mask = r_mask_list[b_i]
            self.test_probs[proj_mask] = self.test_smooth * self.test_probs[
                proj_mask] + (1 - self.test_smooth) * probs
            i0 += length
<<<<<<< HEAD
        print("{}/{}".format(self.possibility[self.possibility < 0.5].shape[0], self.possibility.shape[0]))
        # print(np.min(self.possibility))
=======

>>>>>>> d599129a
        if np.min(self.possibility) > 0.5:
            pred_labels = np.argmax(self.test_probs, 1)

            pred_labels = pred_labels[self.inference_proj_inds]
            test_probs = self.test_probs[self.inference_proj_inds]
            inference_result = {
                'predict_labels': pred_labels,
                'predict_scores': test_probs
            }
            data = self.inference_ori_data
            acc = (pred_labels == data['label'] - 1).mean()

            self.inference_result = inference_result
            return True
        else:
            return False

    def big_neighborhood_filter(self, neighbors, layer):
        """
        Filter neighborhoods with max number of neighbors. Limit is set to keep XX% of the neighborhoods untouched.
        Limit is computed at initialization
        """

        # crop neighbors matrix
        if len(self.neighborhood_limits) > 0:
            return neighbors[:, :self.neighborhood_limits[layer]]
        else:
            return neighbors

    def augmentation_transform(self, points, normals=None, verbose=False):
        """Implementation of an augmentation transform for point clouds."""

        ##########
        # Rotation
        ##########

        # Initialize rotation matrix
        R = np.eye(points.shape[1])

        if points.shape[1] == 3:
            if self.cfg.augment_rotation == 'vertical':

                # Create random rotations
                theta = np.random.rand() * 2 * np.pi
                c, s = np.cos(theta), np.sin(theta)
                R = np.array([[c, -s, 0], [s, c, 0], [0, 0, 1]],
                             dtype=np.float32)

            elif self.cfg.augment_rotation == 'all':

                # Choose two random angles for the first vector in polar coordinates
                theta = np.random.rand() * 2 * np.pi
                phi = (np.random.rand() - 0.5) * np.pi

                # Create the first vector in carthesian coordinates
                u = np.array([
                    np.cos(theta) * np.cos(phi),
                    np.sin(theta) * np.cos(phi),
                    np.sin(phi)
                ])

                # Choose a random rotation angle
                alpha = np.random.rand() * 2 * np.pi

                # Create the rotation matrix with this vector and angle
                R = create_3D_rotations(np.reshape(u, (1, -1)),
                                        np.reshape(alpha, (1, -1)))[0]

        R = R.astype(np.float32)

        #######
        # Scale
        #######

        # Choose random scales for each example
        min_s = self.cfg.augment_scale_min
        max_s = self.cfg.augment_scale_max
        if self.cfg.augment_scale_anisotropic:
            scale = np.random.rand(points.shape[1]) * (max_s - min_s) + min_s
        else:
            scale = np.random.rand() * (max_s - min_s) - min_s

        # Add random symmetries to the scale factor
        symmetries = np.array(self.cfg.augment_symmetries).astype(np.int32)
        symmetries *= np.random.randint(2, size=points.shape[1])
        scale = (scale * (1 - symmetries * 2)).astype(np.float32)

        #######
        # Noise
        #######

        noise = (np.random.randn(points.shape[0], points.shape[1]) *
                 self.cfg.augment_noise).astype(np.float32)

        ##################
        # Apply transforms
        ##################

        # Do not use np.dot because it is multi-threaded
        #augmented_points = np.dot(points, R) * scale + noise
        augmented_points = np.sum(np.expand_dims(points, 2) * R,
                                  axis=1) * scale + noise

        if normals is None:
            return augmented_points, scale, R
        else:
            # Anisotropic scale of the normals thanks to cross product formula
            normal_scale = scale[[1, 2, 0]] * scale[[2, 0, 1]]
            augmented_normals = np.dot(normals, R) * normal_scale
            # Renormalise
            augmented_normals *= 1 / (
                np.linalg.norm(augmented_normals, axis=1, keepdims=True) + 1e-6)

            if verbose:
                test_p = [np.vstack([points, augmented_points])]
                test_n = [np.vstack([normals, augmented_normals])]
                test_l = [
                    np.hstack(
                        [points[:, 2] * 0, augmented_points[:, 2] * 0 + 1])
                ]
                show_ModelNet_examples(test_p, test_n, test_l)

            return augmented_points, augmented_normals, scale, R


#
#
#      0=================================0
#      |    Kernel Point Convolutions    |
#      0=================================0
#
#
# ----------------------------------------------------------------------------------------------------------------------
#
#      Define network blocks
#
# ----------------------------------------------------------------------------------------------------------------------
#
#      Hugues THOMAS - 06/03/2020
#

# ----------------------------------------------------------------------------------------------------------------------
#
#           Simple functions
#       \**********************/
#


def gather(x, idx, method=2):
    """
    implementation of a custom gather operation for faster backwards.
    :param x: input with shape [N, D_1, ... D_d]
    :param idx: indexing with shape [n_1, ..., n_m]
    :param method: Choice of the method
    :return: x[idx] with shape [n_1, ..., n_m, D_1, ... D_d]
    """

    if method == 0:
        return x[idx]
    elif method == 1:
        x = x.unsqueeze(1)
        x = x.expand((-1, idx.shape[-1], -1))
        idx = idx.unsqueeze(2)
        idx = idx.expand((-1, -1, x.shape[-1]))
        return x.gather(0, idx)
    elif method == 2:
        for i, ni in enumerate(idx.size()[1:]):
            x = x.unsqueeze(i + 1)
            new_s = list(x.size())
            new_s[i + 1] = ni
            x = x.expand(new_s)
        n = len(idx.size())
        for i, di in enumerate(x.size()[n:]):
            idx = idx.unsqueeze(i + n)
            new_s = list(idx.size())
            new_s[i + n] = di
            idx = idx.expand(new_s)
        return x.gather(0, idx)
    else:
        raise ValueError('Unkown method')


def radius_gaussian(sq_r, sig, eps=1e-9):
    """
    Compute a radius gaussian (gaussian of distance)
    :param sq_r: input radiuses [dn, ..., d1, d0]
    :param sig: extents of gaussians [d1, d0] or [d0] or float
    :return: gaussian of sq_r [dn, ..., d1, d0]
    """
    return torch.exp(-sq_r / (2 * sig**2 + eps))


def closest_pool(x, inds):
    """
    Pools features from the closest neighbors. WARNING: this function assumes the neighbors are ordered.
    :param x: [n1, d] features matrix
    :param inds: [n2, max_num] Only the first column is used for pooling
    :return: [n2, d] pooled features matrix
    """

    # Add a last row with minimum features for shadow pools
    x = torch.cat((x, torch.zeros_like(x[:1, :])), 0)

    # Get features for each pooling location [n2, d]
    return gather(x, inds[:, 0])


def max_pool(x, inds):
    """
    Pools features with the maximum values.
    :param x: [n1, d] features matrix
    :param inds: [n2, max_num] pooling indices
    :return: [n2, d] pooled features matrix
    """

    # Add a last row with minimum features for shadow pools
    # x = torch.cat((x, torch.zeros_like(x[:1, :])), 0)
    val, _ = torch.min(x, axis=0, keepdim=True)
    x = torch.cat((x, val), 0)

    # Get all features for each pooling location [n2, max_num, d]
    pool_features = gather(x, inds)

    # Pool the maximum [n2, d]
    max_features, _ = torch.max(pool_features, 1)
    return max_features


def global_average(x, batch_lengths):
    """
    Block performing a global average over batch pooling
    :param x: [N, D] input features
    :param batch_lengths: [B] list of batch lengths
    :return: [B, D] averaged features
    """

    # Loop over the clouds of the batch
    averaged_features = []
    i0 = 0
    for b_i, length in enumerate(batch_lengths):

        # Average features for each batch cloud
        averaged_features.append(torch.mean(x[i0:i0 + length], dim=0))

        # Increment for next cloud
        i0 += length

    # Average features in each batch
    return torch.stack(averaged_features)


# ----------------------------------------------------------------------------------------------------------------------
#
#           KPConv class
#       \******************/
#


class KPConv(nn.Module):

    def __init__(self,
                 kernel_size,
                 p_dim,
                 in_channels,
                 out_channels,
                 KP_extent,
                 radius,
                 fixed_kernel_points='center',
                 KP_influence='linear',
                 aggregation_mode='sum',
                 deformable=False,
                 modulated=False):
        """
        Initialize parameters for KPConvDeformable.
        :param kernel_size: Number of kernel points.
        :param p_dim: dimension of the point space.
        :param in_channels: dimension of input features.
        :param out_channels: dimension of output features.
        :param KP_extent: influence radius of each kernel point.
        :param radius: radius used for kernel point init. Even for deformable, use the config.conv_radius
        :param fixed_kernel_points: fix position of certain kernel points ('none', 'center' or 'verticals').
        :param KP_influence: influence function of the kernel points ('constant', 'linear', 'gaussian').
        :param aggregation_mode: choose to sum influences, or only keep the closest ('closest', 'sum').
        :param deformable: choose deformable or not
        :param modulated: choose if kernel weights are modulated in addition to deformed
        """
        super(KPConv, self).__init__()

        # Save parameters
        self.K = kernel_size
        self.p_dim = p_dim
        self.in_channels = in_channels
        self.out_channels = out_channels
        self.radius = radius
        self.KP_extent = KP_extent
        self.fixed_kernel_points = fixed_kernel_points
        self.KP_influence = KP_influence
        self.aggregation_mode = aggregation_mode
        self.deformable = deformable
        self.modulated = modulated

        # Running variable containing deformed KP distance to input points. (used in regularization loss)
        self.min_d2 = None
        self.deformed_KP = None
        self.offset_features = None

        # Initialize weights
        self.weights = Parameter(torch.zeros(
            (self.K, in_channels, out_channels), dtype=torch.float32),
                                 requires_grad=True)

        # Initiate weights for offsets
        if deformable:
            if modulated:
                self.offset_dim = (self.p_dim + 1) * self.K
            else:
                self.offset_dim = self.p_dim * self.K
            self.offset_conv = KPConv(self.K,
                                      self.p_dim,
                                      self.in_channels,
                                      self.offset_dim,
                                      KP_extent,
                                      radius,
                                      fixed_kernel_points=fixed_kernel_points,
                                      KP_influence=KP_influence,
                                      aggregation_mode=aggregation_mode)
            self.offset_bias = Parameter(torch.zeros(self.offset_dim,
                                                     dtype=torch.float32),
                                         requires_grad=True)

        else:
            self.offset_dim = None
            self.offset_conv = None
            self.offset_bias = None

        # Reset parameters
        self.reset_parameters()

        # Initialize kernel points
        self.kernel_points = self.init_KP()

        return

    def reset_parameters(self):
        kaiming_uniform_(self.weights, a=math.sqrt(5))
        if self.deformable:
            nn.init.zeros_(self.offset_bias)
        return

    def init_KP(self):
        """
        Initialize the kernel point positions in a sphere
        :return: the tensor of kernel points
        """

        # Create one kernel disposition (as numpy array). Choose the KP distance to center thanks to the KP extent
        K_points_numpy = load_kernels(self.radius,
                                      self.K,
                                      dimension=self.p_dim,
                                      fixed=self.fixed_kernel_points)

        return Parameter(torch.tensor(K_points_numpy, dtype=torch.float32),
                         requires_grad=False)

    def forward(self, q_pts, s_pts, neighb_inds, x):

        ###################
        # Offset generation
        ###################

        if self.deformable:

            # Get offsets with a KPConv that only takes part of the features
            self.offset_features = self.offset_conv(q_pts, s_pts, neighb_inds,
                                                    x) + self.offset_bias

            if self.modulated:

                # Get offset (in normalized scale) from features
                unscaled_offsets = self.offset_features[:, :self.p_dim * self.K]
                unscaled_offsets = unscaled_offsets.view(-1, self.K, self.p_dim)

                # Get modulations
                modulations = 2 * torch.sigmoid(
                    self.offset_features[:, self.p_dim * self.K:])

            else:

                # Get offset (in normalized scale) from features
                unscaled_offsets = self.offset_features.view(
                    -1, self.K, self.p_dim)

                # No modulations
                modulations = None

            # Rescale offset for this layer
            offsets = unscaled_offsets * self.KP_extent

        else:
            offsets = None
            modulations = None

        ######################
        # Deformed convolution
        ######################

        # Add a fake point in the last row for shadow neighbors
        s_pts = torch.cat((s_pts, torch.zeros_like(s_pts[:1, :]) + 1e6), 0)

        # Get neighbor points [n_points, n_neighbors, dim]
        neighbors = s_pts[neighb_inds, :]

        # Center every neighborhood
        neighbors = neighbors - q_pts.unsqueeze(1)

        # Apply offsets to kernel points [n_points, n_kpoints, dim]
        if self.deformable:
            self.deformed_KP = offsets + self.kernel_points
            deformed_K_points = self.deformed_KP.unsqueeze(1)
        else:
            deformed_K_points = self.kernel_points

        # Get all difference matrices [n_points, n_neighbors, n_kpoints, dim]
        neighbors.unsqueeze_(2)
        differences = neighbors - deformed_K_points

        # Get the square distances [n_points, n_neighbors, n_kpoints]
        sq_distances = torch.sum(differences**2, dim=3)

        # Optimization by ignoring points outside a deformed KP range
        if self.deformable:

            # Save distances for loss
            self.min_d2, _ = torch.min(sq_distances, dim=1)

            # Boolean of the neighbors in range of a kernel point [n_points, n_neighbors]
            in_range = torch.any(sq_distances < self.KP_extent**2,
                                 dim=2).type(torch.int32)

            # New value of max neighbors
            new_max_neighb = torch.max(torch.sum(in_range, dim=1))

            # For each row of neighbors, indices of the ones that are in range [n_points, new_max_neighb]
            neighb_row_bool, neighb_row_inds = torch.topk(in_range,
                                                          new_max_neighb.item(),
                                                          dim=1)

            # Gather new neighbor indices [n_points, new_max_neighb]
            new_neighb_inds = neighb_inds.gather(1,
                                                 neighb_row_inds,
                                                 sparse_grad=False)

            # Gather new distances to KP [n_points, new_max_neighb, n_kpoints]
            neighb_row_inds.unsqueeze_(2)
            neighb_row_inds = neighb_row_inds.expand(-1, -1, self.K)
            sq_distances = sq_distances.gather(1,
                                               neighb_row_inds,
                                               sparse_grad=False)

            # New shadow neighbors have to point to the last shadow point
            new_neighb_inds *= neighb_row_bool
            new_neighb_inds -= (neighb_row_bool.type(torch.int64) -
                                1) * int(s_pts.shape[0] - 1)
        else:
            new_neighb_inds = neighb_inds

        # Get Kernel point influences [n_points, n_kpoints, n_neighbors]
        if self.KP_influence == 'constant':
            # Every point get an influence of 1.
            all_weights = torch.ones_like(sq_distances)
            all_weights = torch.transpose(all_weights, 1, 2)

        elif self.KP_influence == 'linear':
            # Influence decrease linearly with the distance, and get to zero when d = KP_extent.
            all_weights = torch.clamp(1 -
                                      torch.sqrt(sq_distances) / self.KP_extent,
                                      min=0.0)
            all_weights = torch.transpose(all_weights, 1, 2)

        elif self.KP_influence == 'gaussian':
            # Influence in gaussian of the distance.
            sigma = self.KP_extent * 0.3
            all_weights = radius_gaussian(sq_distances, sigma)
            all_weights = torch.transpose(all_weights, 1, 2)
        else:
            raise ValueError(
                'Unknown influence function type (config.KP_influence)')

        # In case of closest mode, only the closest KP can influence each point
        if self.aggregation_mode == 'closest':
            neighbors_1nn = torch.argmin(sq_distances, dim=2)
            all_weights *= torch.transpose(
                nn.functional.one_hot(neighbors_1nn, self.K), 1, 2)

        elif self.aggregation_mode != 'sum':
            raise ValueError(
                "Unknown convolution mode. Should be 'closest' or 'sum'")

        # Add a zero feature for shadow neighbors
        x = torch.cat((x, torch.zeros_like(x[:1, :])), 0)

        # Get the features of each neighborhood [n_points, n_neighbors, in_fdim]
        neighb_x = gather(x, new_neighb_inds)

        # Apply distance weights [n_points, n_kpoints, in_fdim]

        weighted_features = torch.matmul(all_weights, neighb_x)

        # Apply modulations
        if self.deformable and self.modulated:
            weighted_features *= modulations.unsqueeze(2)

        # Apply network weights [n_kpoints, n_points, out_fdim]
        weighted_features = weighted_features.permute((1, 0, 2))

        kernel_outputs = torch.matmul(weighted_features, self.weights)

        # Convolution sum [n_points, out_fdim]
        return torch.sum(kernel_outputs, dim=0)

    def __repr__(self):
        return 'KPConv(radius: {:.2f}, in_feat: {:d}, out_feat: {:d})'.format(
            self.radius, self.in_channels, self.out_channels)


# ----------------------------------------------------------------------------------------------------------------------
#
#           Complex blocks
#       \********************/
#


def block_decider(block_name, radius, in_dim, out_dim, layer_ind, config):

    if block_name == 'unary':
        return UnaryBlock(in_dim, out_dim, config.use_batch_norm,
                          config.batch_norm_momentum)

    elif block_name in [
            'simple', 'simple_deformable', 'simple_invariant',
            'simple_equivariant', 'simple_strided', 'simple_deformable_strided',
            'simple_invariant_strided', 'simple_equivariant_strided'
    ]:
        return SimpleBlock(block_name, in_dim, out_dim, radius, layer_ind,
                           config)

    elif block_name in [
            'resnetb', 'resnetb_invariant', 'resnetb_equivariant',
            'resnetb_deformable', 'resnetb_strided',
            'resnetb_deformable_strided', 'resnetb_equivariant_strided',
            'resnetb_invariant_strided'
    ]:
        return ResnetBottleneckBlock(block_name, in_dim, out_dim, radius,
                                     layer_ind, config)

    elif block_name == 'max_pool' or block_name == 'max_pool_wide':
        return MaxPoolBlock(layer_ind)

    elif block_name == 'global_average':
        return GlobalAverageBlock()

    elif block_name == 'nearest_upsample':
        return NearestUpsampleBlock(layer_ind)

    else:
        raise ValueError(
            'Unknown block name in the architecture definition : ' + block_name)


class BatchNormBlock(nn.Module):

    def __init__(self, in_dim, use_bn, bn_momentum):
        """
        Initialize a batch normalization block. If network does not use batch normalization, replace with biases.
        :param in_dim: dimension input features
        :param use_bn: boolean indicating if we use Batch Norm
        :param bn_momentum: Batch norm momentum
        """
        super(BatchNormBlock, self).__init__()
        self.bn_momentum = bn_momentum
        self.use_bn = use_bn
        self.in_dim = in_dim
        if self.use_bn:
            self.batch_norm = nn.BatchNorm1d(in_dim, momentum=bn_momentum, eps=1e-6)
            #self.batch_norm = nn.InstanceNorm1d(in_dim, momentum=bn_momentum)
        else:
            self.bias = Parameter(torch.zeros(in_dim, dtype=torch.float32),
                                  requires_grad=True)
        return

    def reset_parameters(self):
        nn.init.zeros_(self.bias)

    def forward(self, x):
        if self.use_bn:

            x = x.unsqueeze(2)
            x = x.transpose(0, 2)
            x = self.batch_norm(x)
            x = x.transpose(0, 2)
            return x.squeeze()
        else:
            return x + self.bias

    def __repr__(self):
        return 'BatchNormBlock(in_feat: {:d}, momentum: {:.3f}, only_bias: {:s})'.format(
            self.in_dim, self.bn_momentum, str(not self.use_bn))


class UnaryBlock(nn.Module):

    def __init__(self, in_dim, out_dim, use_bn, bn_momentum, no_relu=False):
        """
        Initialize a standard unary block with its ReLU and BatchNorm.
        :param in_dim: dimension input features
        :param out_dim: dimension input features
        :param use_bn: boolean indicating if we use Batch Norm
        :param bn_momentum: Batch norm momentum
        """

        super(UnaryBlock, self).__init__()
        self.bn_momentum = bn_momentum
        self.use_bn = use_bn
        self.no_relu = no_relu
        self.in_dim = in_dim
        self.out_dim = out_dim
        self.mlp = nn.Linear(in_dim, out_dim, bias=False)
        self.batch_norm = BatchNormBlock(out_dim, self.use_bn, self.bn_momentum)
        if not no_relu:
            self.leaky_relu = nn.LeakyReLU(0.2)
        return

    def forward(self, x, batch=None):
        x = self.mlp(x)
        x = self.batch_norm(x)
        if not self.no_relu:
            x = self.leaky_relu(x)
        return x

    def __repr__(self):
        return 'UnaryBlock(in_feat: {:d}, out_feat: {:d}, BN: {:s}, ReLU: {:s})'.format(
            self.in_dim, self.out_dim, str(self.use_bn), str(not self.no_relu))


class SimpleBlock(nn.Module):

    def __init__(self, block_name, in_dim, out_dim, radius, layer_ind, config):
        """
        Initialize a simple convolution block with its ReLU and BatchNorm.
        :param in_dim: dimension input features
        :param out_dim: dimension input features
        :param radius: current radius of convolution
        :param config: parameters
        """
        super(SimpleBlock, self).__init__()

        # get KP_extent from current radius
        current_extent = radius * config.KP_extent / config.conv_radius

        # Get other parameters
        self.bn_momentum = config.batch_norm_momentum
        self.use_bn = config.use_batch_norm
        self.layer_ind = layer_ind
        self.block_name = block_name
        self.in_dim = in_dim
        self.out_dim = out_dim

        # Define the KPConv class
        self.KPConv = KPConv(config.num_kernel_points,
                             config.in_points_dim,
                             in_dim,
                             out_dim // 2,
                             current_extent,
                             radius,
                             fixed_kernel_points=config.fixed_kernel_points,
                             KP_influence=config.KP_influence,
                             aggregation_mode=config.aggregation_mode,
                             deformable='deform' in block_name,
                             modulated=config.modulated)

        # Other opperations
        self.batch_norm = BatchNormBlock(out_dim // 2, self.use_bn,
                                         self.bn_momentum)
        self.leaky_relu = nn.LeakyReLU(0.2)

        return

    def forward(self, x, batch):

        if 'strided' in self.block_name:
            q_pts = batch.points[self.layer_ind + 1]
            s_pts = batch.points[self.layer_ind]
            neighb_inds = batch.pools[self.layer_ind]

        else:
            q_pts = batch.points[self.layer_ind]
            s_pts = batch.points[self.layer_ind]
            neighb_inds = batch.neighbors[self.layer_ind]

        x = self.KPConv(q_pts, s_pts, neighb_inds, x)
        return self.leaky_relu(self.batch_norm(x))


class ResnetBottleneckBlock(nn.Module):

    def __init__(self, block_name, in_dim, out_dim, radius, layer_ind, config):
        """
        Initialize a resnet bottleneck block.
        :param in_dim: dimension input features
        :param out_dim: dimension input features
        :param radius: current radius of convolution
        :param config: parameters
        """
        super(ResnetBottleneckBlock, self).__init__()

        # get KP_extent from current radius
        current_extent = radius * config.KP_extent / config.conv_radius

        # Get other parameters
        self.bn_momentum = config.batch_norm_momentum
        self.use_bn = config.use_batch_norm
        self.block_name = block_name
        self.layer_ind = layer_ind
        self.in_dim = in_dim
        self.out_dim = out_dim

        # First downscaling mlp
        if in_dim != out_dim // 4:
            self.unary1 = UnaryBlock(in_dim, out_dim // 4, self.use_bn,
                                     self.bn_momentum)
        else:
            self.unary1 = nn.Identity()

        # KPConv block
        self.KPConv = KPConv(config.num_kernel_points,
                             config.in_points_dim,
                             out_dim // 4,
                             out_dim // 4,
                             current_extent,
                             radius,
                             fixed_kernel_points=config.fixed_kernel_points,
                             KP_influence=config.KP_influence,
                             aggregation_mode=config.aggregation_mode,
                             deformable='deform' in block_name,
                             modulated=config.modulated)
        self.batch_norm_conv = BatchNormBlock(out_dim // 4, self.use_bn,
                                              self.bn_momentum)

        # Second upscaling mlp
        self.unary2 = UnaryBlock(out_dim // 4,
                                 out_dim,
                                 self.use_bn,
                                 self.bn_momentum,
                                 no_relu=True)

        # Shortcut optional mpl
        if in_dim != out_dim:
            self.unary_shortcut = UnaryBlock(in_dim,
                                             out_dim,
                                             self.use_bn,
                                             self.bn_momentum,
                                             no_relu=True)
        else:
            self.unary_shortcut = nn.Identity()

        # Other operations
        self.leaky_relu = nn.LeakyReLU(0.2)

        return

    def forward(self, features, batch):

        if 'strided' in self.block_name:
            q_pts = batch.points[self.layer_ind + 1]
            s_pts = batch.points[self.layer_ind]
            neighb_inds = batch.pools[self.layer_ind]
        else:
            q_pts = batch.points[self.layer_ind]
            s_pts = batch.points[self.layer_ind]
            neighb_inds = batch.neighbors[self.layer_ind]

        # First downscaling mlp
        x = self.unary1(features)

        # Convolution
        x = self.KPConv(q_pts, s_pts, neighb_inds, x)
        x = self.leaky_relu(self.batch_norm_conv(x))

        # Second upscaling mlp
        x = self.unary2(x)

        # Shortcut
        if 'strided' in self.block_name:
            shortcut = max_pool(features, neighb_inds)
        else:
            shortcut = features
        shortcut = self.unary_shortcut(shortcut)

        return self.leaky_relu(x + shortcut)


class GlobalAverageBlock(nn.Module):

    def __init__(self):
        """
        Initialize a global average block with its ReLU and BatchNorm.
        """
        super(GlobalAverageBlock, self).__init__()
        return

    def forward(self, x, batch):
        return global_average(x, batch.lengths[-1])


class NearestUpsampleBlock(nn.Module):

    def __init__(self, layer_ind):
        """
        Initialize a nearest upsampling block with its ReLU and BatchNorm.
        """
        super(NearestUpsampleBlock, self).__init__()
        self.layer_ind = layer_ind
        return

    def forward(self, x, batch):
        return closest_pool(x, batch.upsamples[self.layer_ind - 1])

    def __repr__(self):
        return 'NearestUpsampleBlock(layer: {:d} -> {:d})'.format(
            self.layer_ind, self.layer_ind - 1)


class MaxPoolBlock(nn.Module):

    def __init__(self, layer_ind):
        """
        Initialize a max pooling block with its ReLU and BatchNorm.
        """
        super(MaxPoolBlock, self).__init__()
        self.layer_ind = layer_ind
        return

    def forward(self, x, batch):
        return max_pool(x, batch.pools[self.layer_ind + 1])


#
#
#      0=================================0
#      |    Kernel Point Convolutions    |
#      0=================================0
#
#
# ----------------------------------------------------------------------------------------------------------------------
#
#      Functions handling the disposition of kernel points.
#
# ----------------------------------------------------------------------------------------------------------------------
#
#      Hugues THOMAS - 11/06/2018
#

# ------------------------------------------------------------------------------------------
#
#          Imports and global variables
#      \**********************************/
#

# Import numpy package and name it "np"
import time
import numpy as np
import matplotlib.pyplot as plt
from matplotlib import cm
from os import makedirs
from os.path import join, exists

# ------------------------------------------------------------------------------------------
#
#           Functions
#       \***************/
#
#


def spherical_Lloyd(radius,
                    num_cells,
                    dimension=3,
                    fixed='center',
                    approximation='monte-carlo',
                    approx_n=5000,
                    max_iter=500,
                    momentum=0.9,
                    verbose=0):
    """
    Creation of kernel point via Lloyd algorithm. We use an approximation of the algorithm, and compute the Voronoi
    cell centers with discretization  of space. The exact formula is not trivial with part of the sphere as sides.
    :param radius: Radius of the kernels
    :param num_cells: Number of cell (kernel points) in the Voronoi diagram.
    :param dimension: dimension of the space
    :param fixed: fix position of certain kernel points ('none', 'center' or 'verticals')
    :param approximation: Approximation method for Lloyd's algorithm ('discretization', 'monte-carlo')
    :param approx_n: Number of point used for approximation.
    :param max_iter: Maximum nu;ber of iteration for the algorithm.
    :param momentum: Momentum of the low pass filter smoothing kernel point positions
    :param verbose: display option
    :return: points [num_kernels, num_points, dimension]
    """

    #######################
    # Parameters definition
    #######################

    # Radius used for optimization (points are rescaled afterwards)
    radius0 = 1.0

    #######################
    # Kernel initialization
    #######################

    # Random kernel points (Uniform distribution in a sphere)
    kernel_points = np.zeros((0, dimension))
    while kernel_points.shape[0] < num_cells:
        new_points = np.random.rand(num_cells,
                                    dimension) * 2 * radius0 - radius0
        kernel_points = np.vstack((kernel_points, new_points))
        d2 = np.sum(np.power(kernel_points, 2), axis=1)
        kernel_points = kernel_points[np.logical_and(d2 < radius0**2,
                                                     (0.9 *
                                                      radius0)**2 < d2), :]
    kernel_points = kernel_points[:num_cells, :].reshape((num_cells, -1))

    # Optional fixing
    if fixed == 'center':
        kernel_points[0, :] *= 0
    if fixed == 'verticals':
        kernel_points[:3, :] *= 0
        kernel_points[1, -1] += 2 * radius0 / 3
        kernel_points[2, -1] -= 2 * radius0 / 3

    ##############################
    # Approximation initialization
    ##############################

    # Initialize figure
    if verbose > 1:
        fig = plt.figure()

    # Initialize discretization in this method is chosen
    if approximation == 'discretization':
        side_n = int(np.floor(approx_n**(1. / dimension)))
        dl = 2 * radius0 / side_n
        coords = np.arange(-radius0 + dl / 2, radius0, dl)
        if dimension == 2:
            x, y = np.meshgrid(coords, coords)
            X = np.vstack((np.ravel(x), np.ravel(y))).T
        elif dimension == 3:
            x, y, z = np.meshgrid(coords, coords, coords)
            X = np.vstack((np.ravel(x), np.ravel(y), np.ravel(z))).T
        elif dimension == 4:
            x, y, z, t = np.meshgrid(coords, coords, coords, coords)
            X = np.vstack(
                (np.ravel(x), np.ravel(y), np.ravel(z), np.ravel(t))).T
        else:
            raise ValueError('Unsupported dimension (max is 4)')
    elif approximation == 'monte-carlo':
        X = np.zeros((0, dimension))
    else:
        raise ValueError(
            'Wrong approximation method chosen: "{:s}"'.format(approximation))

    # Only points inside the sphere are used
    d2 = np.sum(np.power(X, 2), axis=1)
    X = X[d2 < radius0 * radius0, :]

    #####################
    # Kernel optimization
    #####################

    # Warning if at least one kernel point has no cell
    warning = False

    # moving vectors of kernel points saved to detect convergence
    max_moves = np.zeros((0,))

    for iter in range(max_iter):

        # In the case of monte-carlo, renew the sampled points
        if approximation == 'monte-carlo':
            X = np.random.rand(approx_n, dimension) * 2 * radius0 - radius0
            d2 = np.sum(np.power(X, 2), axis=1)
            X = X[d2 < radius0 * radius0, :]

        # Get the distances matrix [n_approx, K, dim]
        differences = np.expand_dims(X, 1) - kernel_points
        sq_distances = np.sum(np.square(differences), axis=2)

        # Compute cell centers
        cell_inds = np.argmin(sq_distances, axis=1)
        centers = []
        for c in range(num_cells):
            bool_c = (cell_inds == c)
            num_c = np.sum(bool_c.astype(np.int32))
            if num_c > 0:
                centers.append(np.sum(X[bool_c, :], axis=0) / num_c)
            else:
                warning = True
                centers.append(kernel_points[c])

        # Update kernel points with low pass filter to smooth mote carlo
        centers = np.vstack(centers)
        moves = (1 - momentum) * (centers - kernel_points)
        kernel_points += moves

        # Check moves for convergence
        max_moves = np.append(max_moves, np.max(np.linalg.norm(moves, axis=1)))

        # Optional fixing
        if fixed == 'center':
            kernel_points[0, :] *= 0
        if fixed == 'verticals':
            kernel_points[0, :] *= 0
            kernel_points[:3, :-1] *= 0

        if verbose:
            print('iter {:5d} / max move = {:f}'.format(
                iter, np.max(np.linalg.norm(moves, axis=1))))
            if warning:
                print('{:}WARNING: at least one point has no cell{:}'.format(
                    bcolors.WARNING, bcolors.ENDC))
        if verbose > 1:
            plt.clf()
            plt.scatter(X[:, 0],
                        X[:, 1],
                        c=cell_inds,
                        s=20.0,
                        marker='.',
                        cmap=plt.get_cmap('tab20'))
            #plt.scatter(kernel_points[:, 0], kernel_points[:, 1], c=np.arange(num_cells), s=100.0,
            #            marker='+', cmap=plt.get_cmap('tab20'))
            plt.plot(kernel_points[:, 0], kernel_points[:, 1], 'k+')
            circle = plt.Circle((0, 0), radius0, color='r', fill=False)
            fig.axes[0].add_artist(circle)
            fig.axes[0].set_xlim((-radius0 * 1.1, radius0 * 1.1))
            fig.axes[0].set_ylim((-radius0 * 1.1, radius0 * 1.1))
            fig.axes[0].set_aspect('equal')
            plt.draw()
            plt.pause(0.001)
            plt.show(block=False)

    ###################
    # User verification
    ###################

    # Show the convergence to ask user if this kernel is correct
    if verbose:
        if dimension == 2:
            fig, (ax1, ax2) = plt.subplots(1, 2, figsize=[10.4, 4.8])
            ax1.plot(max_moves)
            ax2.scatter(X[:, 0],
                        X[:, 1],
                        c=cell_inds,
                        s=20.0,
                        marker='.',
                        cmap=plt.get_cmap('tab20'))
            # plt.scatter(kernel_points[:, 0], kernel_points[:, 1], c=np.arange(num_cells), s=100.0,
            #            marker='+', cmap=plt.get_cmap('tab20'))
            ax2.plot(kernel_points[:, 0], kernel_points[:, 1], 'k+')
            circle = plt.Circle((0, 0), radius0, color='r', fill=False)
            ax2.add_artist(circle)
            ax2.set_xlim((-radius0 * 1.1, radius0 * 1.1))
            ax2.set_ylim((-radius0 * 1.1, radius0 * 1.1))
            ax2.set_aspect('equal')
            plt.title('Check if kernel is correct.')
            plt.draw()
            plt.show()

        if dimension > 2:
            plt.figure()
            plt.plot(max_moves)
            plt.title('Check if kernel is correct.')
            plt.show()

    # Rescale kernels with real radius
    return kernel_points * radius


def kernel_point_optimization_debug(radius,
                                    num_points,
                                    num_kernels=1,
                                    dimension=3,
                                    fixed='center',
                                    ratio=0.66,
                                    verbose=0):
    """
    Creation of kernel point via optimization of potentials.
    :param radius: Radius of the kernels
    :param num_points: points composing kernels
    :param num_kernels: number of wanted kernels
    :param dimension: dimension of the space
    :param fixed: fix position of certain kernel points ('none', 'center' or 'verticals')
    :param ratio: ratio of the radius where you want the kernels points to be placed
    :param verbose: display option
    :return: points [num_kernels, num_points, dimension]
    """

    #######################
    # Parameters definition
    #######################

    # Radius used for optimization (points are rescaled afterwards)
    radius0 = 1
    diameter0 = 2

    # Factor multiplicating gradients for moving points (~learning rate)
    moving_factor = 1e-2
    continuous_moving_decay = 0.9995

    # Gradient threshold to stop optimization
    thresh = 1e-5

    # Gradient clipping value
    clip = 0.05 * radius0

    #######################
    # Kernel initialization
    #######################

    # Random kernel points
    kernel_points = np.random.rand(num_kernels * num_points - 1,
                                   dimension) * diameter0 - radius0
    while (kernel_points.shape[0] < num_kernels * num_points):
        new_points = np.random.rand(num_kernels * num_points - 1,
                                    dimension) * diameter0 - radius0
        kernel_points = np.vstack((kernel_points, new_points))
        d2 = np.sum(np.power(kernel_points, 2), axis=1)
        kernel_points = kernel_points[d2 < 0.5 * radius0 * radius0, :]
    kernel_points = kernel_points[:num_kernels * num_points, :].reshape(
        (num_kernels, num_points, -1))

    # Optionnal fixing
    if fixed == 'center':
        kernel_points[:, 0, :] *= 0
    if fixed == 'verticals':
        kernel_points[:, :3, :] *= 0
        kernel_points[:, 1, -1] += 2 * radius0 / 3
        kernel_points[:, 2, -1] -= 2 * radius0 / 3

    #####################
    # Kernel optimization
    #####################

    # Initialize figure
    if verbose > 1:
        fig = plt.figure()

    saved_gradient_norms = np.zeros((10000, num_kernels))
    old_gradient_norms = np.zeros((num_kernels, num_points))
    for iter in range(10000):

        # Compute gradients
        # *****************

        # Derivative of the sum of potentials of all points
        A = np.expand_dims(kernel_points, axis=2)
        B = np.expand_dims(kernel_points, axis=1)
        interd2 = np.sum(np.power(A - B, 2), axis=-1)
        inter_grads = (A - B) / (np.power(np.expand_dims(interd2, -1), 3 / 2) +
                                 1e-6)
        inter_grads = np.sum(inter_grads, axis=1)

        # Derivative of the radius potential
        circle_grads = 10 * kernel_points

        # All gradients
        gradients = inter_grads + circle_grads

        if fixed == 'verticals':
            gradients[:, 1:3, :-1] = 0

        # Stop condition
        # **************

        # Compute norm of gradients
        gradients_norms = np.sqrt(np.sum(np.power(gradients, 2), axis=-1))
        saved_gradient_norms[iter, :] = np.max(gradients_norms, axis=1)

        # Stop if all moving points are gradients fixed (low gradients diff)

        if fixed == 'center' and np.max(
                np.abs(old_gradient_norms[:, 1:] -
                       gradients_norms[:, 1:])) < thresh:
            break
        elif fixed == 'verticals' and np.max(
                np.abs(old_gradient_norms[:, 3:] -
                       gradients_norms[:, 3:])) < thresh:
            break
        elif np.max(np.abs(old_gradient_norms - gradients_norms)) < thresh:
            break
        old_gradient_norms = gradients_norms

        # Move points
        # ***********

        # Clip gradient to get moving dists
        moving_dists = np.minimum(moving_factor * gradients_norms, clip)

        # Fix central point
        if fixed == 'center':
            moving_dists[:, 0] = 0
        if fixed == 'verticals':
            moving_dists[:, 0] = 0

        # Move points
        kernel_points -= np.expand_dims(moving_dists,
                                        -1) * gradients / np.expand_dims(
                                            gradients_norms + 1e-6, -1)

        if verbose:
            print('iter {:5d} / max grad = {:f}'.format(
                iter, np.max(gradients_norms[:, 3:])))
        if verbose > 1:
            plt.clf()
            plt.plot(kernel_points[0, :, 0], kernel_points[0, :, 1], '.')
            circle = plt.Circle((0, 0), radius, color='r', fill=False)
            fig.axes[0].add_artist(circle)
            fig.axes[0].set_xlim((-radius * 1.1, radius * 1.1))
            fig.axes[0].set_ylim((-radius * 1.1, radius * 1.1))
            fig.axes[0].set_aspect('equal')
            plt.draw()
            plt.pause(0.001)
            plt.show(block=False)
            print(moving_factor)

        # moving factor decay
        moving_factor *= continuous_moving_decay

    # Rescale radius to fit the wanted ratio of radius
    r = np.sqrt(np.sum(np.power(kernel_points, 2), axis=-1))
    kernel_points *= ratio / np.mean(r[:, 1:])

    # Rescale kernels with real radius
    return kernel_points * radius, saved_gradient_norms


def load_kernels(radius, num_kpoints, dimension, fixed, lloyd=False):

    # Kernel directory
    kernel_dir = 'kernels/dispositions'
    if not exists(kernel_dir):
        makedirs(kernel_dir)

    # To many points switch to Lloyds
    if num_kpoints > 30:
        lloyd = True

    # Kernel_file
    kernel_file = join(
        kernel_dir, 'k_{:03d}_{:s}_{:d}D.ply'.format(num_kpoints, fixed,
                                                     dimension))

    # Check if already done
    if not exists(kernel_file):
        if lloyd:
            # Create kernels
            kernel_points = spherical_Lloyd(1.0,
                                            num_kpoints,
                                            dimension=dimension,
                                            fixed=fixed,
                                            verbose=0)

        else:
            # Create kernels
            kernel_points, grad_norms = kernel_point_optimization_debug(
                1.0,
                num_kpoints,
                num_kernels=100,
                dimension=dimension,
                fixed=fixed,
                verbose=0)

            # Find best candidate
            best_k = np.argmin(grad_norms[-1, :])

            # Save points
            kernel_points = kernel_points[best_k, :, :]

        write_ply(kernel_file, kernel_points, ['x', 'y', 'z'])

    else:
        data = read_ply(kernel_file)
        kernel_points = np.vstack((data['x'], data['y'], data['z'])).T

    # Random roations for the kernel
    # N.B. 4D random rotations not supported yet
    R = np.eye(dimension)
    theta = np.random.rand() * 2 * np.pi
    if dimension == 2:
        if fixed != 'vertical':
            c, s = np.cos(theta), np.sin(theta)
            R = np.array([[c, -s], [s, c]], dtype=np.float32)

    elif dimension == 3:
        if fixed != 'vertical':
            c, s = np.cos(theta), np.sin(theta)
            R = np.array([[c, -s, 0], [s, c, 0], [0, 0, 1]], dtype=np.float32)

        else:
            phi = (np.random.rand() - 0.5) * np.pi

            # Create the first vector in carthesian coordinates
            u = np.array([
                np.cos(theta) * np.cos(phi),
                np.sin(theta) * np.cos(phi),
                np.sin(phi)
            ])

            # Choose a random rotation angle
            alpha = np.random.rand() * 2 * np.pi

            # Create the rotation matrix with this vector and angle
            R = create_3D_rotations(np.reshape(u, (1, -1)),
                                    np.reshape(alpha, (1, -1)))[0]

            R = R.astype(np.float32)

    # Add a small noise
    kernel_points = kernel_points + np.random.normal(scale=0.01,
                                                     size=kernel_points.shape)

    # Scale kernels
    kernel_points = radius * kernel_points

    # Rotate kernels
    kernel_points = np.matmul(kernel_points, R)

    return kernel_points.astype(np.float32)


def batch_neighbors(queries, supports, q_batches, s_batches, radius):
    """
    Computes neighbors for a batch of queries and supports
    :param queries: (N1, 3) the query points
    :param supports: (N2, 3) the support points
    :param q_batches: (B) the list of lengths of batch elements in queries
    :param s_batches: (B)the list of lengths of batch elements in supports
    :param radius: float32
    :return: neighbors indices
    """

    ret = radius_search(
        o3c.Tensor.from_numpy(queries), o3c.Tensor.from_numpy(supports),
        o3c.Tensor.from_numpy(np.array(q_batches, dtype=np.int32)),
        o3c.Tensor.from_numpy(np.array(s_batches, dtype=np.int32)),
        radius).numpy()

    num_points = supports.shape[0]
    corret_ret = np.where(ret == -1, num_points, ret)

    return corret_ret


def batch_grid_subsampling(points,
                           batches_len,
                           features=None,
                           labels=None,
                           sampleDl=0.1,
                           max_p=0,
                           verbose=0,
                           random_grid_orient=True):
    """
    CPP wrapper for a grid subsampling (method = barycenter for points and features)
    :param points: (N, 3) matrix of input points
    :param features: optional (N, d) matrix of features (floating number)
    :param labels: optional (N,) matrix of integer labels
    :param sampleDl: parameter defining the size of grid voxels
    :param verbose: 1 to display
    :return: subsampled points, with features and/or labels depending of the input
    """

    R = None
    B = len(batches_len)
    if random_grid_orient:

        ########################################################
        # Create a random rotation matrix for each batch element
        ########################################################

        # Choose two random angles for the first vector in polar coordinates
        theta = np.random.rand(B) * 2 * np.pi
        phi = (np.random.rand(B) - 0.5) * np.pi

        # Create the first vector in carthesian coordinates
        u = np.vstack([
            np.cos(theta) * np.cos(phi),
            np.sin(theta) * np.cos(phi),
            np.sin(phi)
        ])

        # Choose a random rotation angle
        alpha = np.random.rand(B) * 2 * np.pi

        # Create the rotation matrix with this vector and angle
        R = create_3D_rotations(u.T, alpha).astype(np.float32)

        #################
        # Apply rotations
        #################

        i0 = 0
        points = points.copy()
        for bi, length in enumerate(batches_len):
            # Apply the rotation
            points[i0:i0 + length, :] = np.sum(
                np.expand_dims(points[i0:i0 + length, :], 2) * R[bi], axis=1)
            i0 += length

    #######################
    # Sunsample and realign
    #######################

    if (features is None) and (labels is None):
        s_points, s_len = subsample_batch(points,
                                          batches_len,
                                          sampleDl=sampleDl,
                                          max_p=max_p,
                                          verbose=verbose)
        if random_grid_orient:
            i0 = 0
            for bi, length in enumerate(s_len):
                s_points[i0:i0 + length, :] = np.sum(
                    np.expand_dims(s_points[i0:i0 + length, :], 2) * R[bi].T,
                    axis=1)
                i0 += length
        return s_points, s_len

    elif (labels is None):
        s_points, s_len, s_features = subsample_batch(points,
                                                      batches_len,
                                                      features=features,
                                                      sampleDl=sampleDl,
                                                      max_p=max_p,
                                                      verbose=verbose)
        if random_grid_orient:
            i0 = 0
            for bi, length in enumerate(s_len):
                # Apply the rotation
                s_points[i0:i0 + length, :] = np.sum(
                    np.expand_dims(s_points[i0:i0 + length, :], 2) * R[bi].T,
                    axis=1)
                i0 += length
        return s_points, s_len, s_features

    elif (features is None):
        s_points, s_len, s_labels = subsample_batch(points,
                                                    batches_len,
                                                    classes=labels,
                                                    sampleDl=sampleDl,
                                                    max_p=max_p,
                                                    verbose=verbose)
        if random_grid_orient:
            i0 = 0
            for bi, length in enumerate(s_len):
                # Apply the rotation
                s_points[i0:i0 + length, :] = np.sum(
                    np.expand_dims(s_points[i0:i0 + length, :], 2) * R[bi].T,
                    axis=1)
                i0 += length
        return s_points, s_len, s_labels

    else:
        s_points, s_len, s_features, s_labels = subsample_batch(
            points,
            batches_len,
            features=features,
            classes=labels,
            sampleDl=sampleDl,
            max_p=max_p,
            verbose=verbose)
        if random_grid_orient:
            i0 = 0
            for bi, length in enumerate(s_len):
                # Apply the rotation
                s_points[i0:i0 + length, :] = np.sum(
                    np.expand_dims(s_points[i0:i0 + length, :], 2) * R[bi].T,
                    axis=1)
                i0 += length
        return s_points, s_len, s_features, s_labels


def p2p_fitting_regularizer(net):

    fitting_loss = 0
    repulsive_loss = 0

    for m in net.modules():

        if isinstance(m, KPConv) and m.deformable:

            ##############
            # Fitting loss
            ##############

            # Get the distance to closest input point and normalize to be independant from layers
            KP_min_d2 = m.min_d2 / (m.KP_extent**2)

            # Loss will be the square distance to closest input point. We use L1 because dist is already squared
            fitting_loss += net.l1(KP_min_d2, torch.zeros_like(KP_min_d2))

            ################
            # Repulsive loss
            ################

            # Normalized KP locations
            KP_locs = m.deformed_KP / m.KP_extent

            # Point should not be close to each other
            for i in range(net.K):
                other_KP = torch.cat([KP_locs[:, :i, :], KP_locs[:, i + 1:, :]],
                                     dim=1).detach()
                distances = torch.sqrt(
                    torch.sum((other_KP - KP_locs[:, i:i + 1, :])**2, dim=2))
                rep_loss = torch.sum(torch.clamp_max(distances -
                                                     net.repulse_extent,
                                                     max=0.0)**2,
                                     dim=1)
                repulsive_loss += net.l1(rep_loss,
                                         torch.zeros_like(rep_loss)) / net.K

    return net.deform_fitting_power * (2 * fitting_loss + repulsive_loss)


MODEL._register_module(KPFCNN, 'torch')<|MERGE_RESOLUTION|>--- conflicted
+++ resolved
@@ -554,12 +554,6 @@
             self.test_probs[proj_mask] = self.test_smooth * self.test_probs[
                 proj_mask] + (1 - self.test_smooth) * probs
             i0 += length
-<<<<<<< HEAD
-        print("{}/{}".format(self.possibility[self.possibility < 0.5].shape[0], self.possibility.shape[0]))
-        # print(np.min(self.possibility))
-=======
-
->>>>>>> d599129a
         if np.min(self.possibility) > 0.5:
             pred_labels = np.argmax(self.test_probs, 1)
 
