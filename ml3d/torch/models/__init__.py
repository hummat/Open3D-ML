--- conflicted
+++ resolved
@@ -2,12 +2,7 @@
 
 from .randlanet import RandLANet
 from .kpconv import KPFCNN
-<<<<<<< HEAD
 from .pointnet import PointNet
-
-__all__ = ['RandLANet', 'KPFCNN', 'PointNet']
-=======
 from .point_pillars import PointPillars
 
-__all__ = ['RandLANet', 'KPFCNN', 'PointPillars']
->>>>>>> 4162da2d
+__all__ = ['RandLANet', 'KPFCNN', 'PointNet', 'PointPillars']